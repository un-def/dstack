--- conflicted
+++ resolved
@@ -1,4 +1,6 @@
-<<<<<<< HEAD
+import re
+from typing import Union
+
 from pydantic_duality import DualBaseModel
 
 
@@ -9,16 +11,6 @@
 # for a permissive parsing of the server responses.
 class CoreModel(DualBaseModel):
     pass
-=======
-import re
-from typing import Union
-
-from pydantic import BaseModel, Extra
-
-
-class ForbidExtra(BaseModel):
-    class Config:
-        extra = Extra.forbid
 
 
 class Duration(int):
@@ -52,5 +44,4 @@
                 "w": 7 * 24 * 3600,
             }[unit]
             return cls(amount * multiplier)
-        raise ValueError(f"Cannot parse the duration {v}")
->>>>>>> d393cf4b
+        raise ValueError(f"Cannot parse the duration {v}")