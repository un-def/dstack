from typing import List, Union

from fastapi import APIRouter, Depends
from fastapi.security import HTTPBearer

<<<<<<< HEAD

from dstack.hub.security.scope import Scope
from dstack.core.repo import RepoAddress
from dstack.core.job import Job
from dstack.hub.models import StopRunners
from dstack.hub.routers.util import get_hub
from dstack.hub.routers.cache import get_backend

=======
from dstack.hub.models import Job, JobHead, RepoAddress, RunHead
from dstack.hub.routers.cache import get_backend
from dstack.hub.routers.util import get_hub
from dstack.hub.security.scope import Scope
>>>>>>> 94db8122

router = APIRouter(prefix="/api/hub", tags=["runners"])

security = HTTPBearer()


@router.post("/{hub_name}/runners/run", dependencies=[Depends(Scope("runners:run:write"))])
<<<<<<< HEAD
async def run_runners(hub_name: str, job: Job):
    hub = await get_hub(hub_name=hub_name)
    backend = get_backend(hub)
    backend.run_job(job=job)


@router.post("/{hub_name}/runners/stop", dependencies=[Depends(Scope("runners:stop:write"))])
async def stop_runners(hub_name: str, body: StopRunners):
    hub = await get_hub(hub_name=hub_name)
    backend = get_backend(hub)
    backend.stop_job(repo_address=body.repo_address, job_id=body.job_id, abort=body.abort)
=======
async def create_runners(hub_name: str, job: Job):
    hub = get_hub(hub_name)
    print(hub)
    print(job)


@router.get("/{hub_name}/runners/stop", dependencies=[Depends(Scope("runners:stop:write"))])
async def delete_runners(hub_name: str, repo_address: RepoAddress, job_id: str, abort: bool):
    pass
>>>>>>> 94db8122
<|MERGE_RESOLUTION|>--- conflicted
+++ resolved
@@ -3,7 +3,6 @@
 from fastapi import APIRouter, Depends
 from fastapi.security import HTTPBearer
 
-<<<<<<< HEAD
 
 from dstack.hub.security.scope import Scope
 from dstack.core.repo import RepoAddress
@@ -12,12 +11,6 @@
 from dstack.hub.routers.util import get_hub
 from dstack.hub.routers.cache import get_backend
 
-=======
-from dstack.hub.models import Job, JobHead, RepoAddress, RunHead
-from dstack.hub.routers.cache import get_backend
-from dstack.hub.routers.util import get_hub
-from dstack.hub.security.scope import Scope
->>>>>>> 94db8122
 
 router = APIRouter(prefix="/api/hub", tags=["runners"])
 
@@ -25,7 +18,6 @@
 
 
 @router.post("/{hub_name}/runners/run", dependencies=[Depends(Scope("runners:run:write"))])
-<<<<<<< HEAD
 async def run_runners(hub_name: str, job: Job):
     hub = await get_hub(hub_name=hub_name)
     backend = get_backend(hub)
@@ -36,15 +28,4 @@
 async def stop_runners(hub_name: str, body: StopRunners):
     hub = await get_hub(hub_name=hub_name)
     backend = get_backend(hub)
-    backend.stop_job(repo_address=body.repo_address, job_id=body.job_id, abort=body.abort)
-=======
-async def create_runners(hub_name: str, job: Job):
-    hub = get_hub(hub_name)
-    print(hub)
-    print(job)
-
-
-@router.get("/{hub_name}/runners/stop", dependencies=[Depends(Scope("runners:stop:write"))])
-async def delete_runners(hub_name: str, repo_address: RepoAddress, job_id: str, abort: bool):
-    pass
->>>>>>> 94db8122
+    backend.stop_job(repo_address=body.repo_address, job_id=body.job_id, abort=body.abort)