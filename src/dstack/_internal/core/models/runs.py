from datetime import datetime, timedelta
from enum import Enum
from typing import Any, Dict, List, Optional

from pydantic import UUID4, Field
from typing_extensions import Annotated

from dstack._internal.core.models.backends.base import BackendType
from dstack._internal.core.models.common import CoreModel
from dstack._internal.core.models.configurations import AnyRunConfiguration, RegistryAuth
from dstack._internal.core.models.instances import (
    InstanceOfferWithAvailability,
    InstanceType,
    SSHConnectionParams,
)
from dstack._internal.core.models.profiles import Profile, SpotPolicy
from dstack._internal.core.models.repos import AnyRunRepoData
from dstack._internal.core.models.resources import ResourcesSpec
from dstack._internal.utils import common as common_utils
from dstack._internal.utils.common import pretty_resources


class AppSpec(CoreModel):
    port: int
    map_to_port: Optional[int]
    app_name: str
    url_path: Optional[str] = None
    url_query_params: Optional[Dict[str, str]] = None


class JobStatus(str, Enum):
    SUBMITTED = "submitted"
    PROVISIONING = "provisioning"
    PULLING = "pulling"
    RUNNING = "running"
    TERMINATING = "terminating"
    TERMINATED = "terminated"
    ABORTED = "aborted"
    FAILED = "failed"
    DONE = "done"

    @classmethod
    def finished_statuses(cls) -> List["JobStatus"]:
        return [cls.TERMINATED, cls.ABORTED, cls.FAILED, cls.DONE]

    def is_finished(self):
        return self in self.finished_statuses()


class RetryPolicy(CoreModel):
    retry: bool
    limit: Optional[int]


class RunTerminationReason(str, Enum):
    ALL_JOBS_DONE = "all_jobs_done"
    JOB_FAILED = "job_failed"
    RETRY_LIMIT_EXCEEDED = "retry_limit_exceeded"
    STOPPED_BY_USER = "stopped_by_user"
    ABORTED_BY_USER = "aborted_by_user"
    SERVER_ERROR = "server_error"

    def to_job_termination_reason(self) -> "JobTerminationReason":
        mapping = {
            self.ALL_JOBS_DONE: JobTerminationReason.DONE_BY_RUNNER,
            self.JOB_FAILED: JobTerminationReason.TERMINATED_BY_SERVER,
            self.RETRY_LIMIT_EXCEEDED: JobTerminationReason.TERMINATED_BY_SERVER,
            self.STOPPED_BY_USER: JobTerminationReason.TERMINATED_BY_USER,
            self.ABORTED_BY_USER: JobTerminationReason.ABORTED_BY_USER,
            self.SERVER_ERROR: JobTerminationReason.TERMINATED_BY_SERVER,
        }
        return mapping[self]

    def to_status(self) -> "RunStatus":
        mapping = {
            self.ALL_JOBS_DONE: RunStatus.DONE,
            self.JOB_FAILED: RunStatus.FAILED,
            self.RETRY_LIMIT_EXCEEDED: RunStatus.FAILED,
            self.STOPPED_BY_USER: RunStatus.TERMINATED,
            self.ABORTED_BY_USER: RunStatus.TERMINATED,
            self.SERVER_ERROR: RunStatus.FAILED,
        }
        return mapping[self]


class JobTerminationReason(str, Enum):
    # Set by the server
    FAILED_TO_START_DUE_TO_NO_CAPACITY = "failed_to_start_due_to_no_capacity"
    INTERRUPTED_BY_NO_CAPACITY = "interrupted_by_no_capacity"
    WAITING_RUNNER_LIMIT_EXCEEDED = "waiting_runner_limit_exceeded"
    TERMINATED_BY_USER = "terminated_by_user"
    GATEWAY_ERROR = "gateway_error"
    SCALED_DOWN = "scaled_down"
    DONE_BY_RUNNER = "done_by_runner"
    ABORTED_BY_USER = "aborted_by_user"
    TERMINATED_BY_SERVER = "terminated_by_server"
    # Set by the runner
    CONTAINER_EXITED_WITH_ERROR = "container_exited_with_error"
    PORTS_BINDING_FAILED = "ports_binding_failed"

    def to_status(self) -> JobStatus:
        mapping = {
            self.FAILED_TO_START_DUE_TO_NO_CAPACITY: JobStatus.FAILED,
            self.INTERRUPTED_BY_NO_CAPACITY: JobStatus.FAILED,
            self.WAITING_RUNNER_LIMIT_EXCEEDED: JobStatus.FAILED,
            self.TERMINATED_BY_USER: JobStatus.TERMINATED,
            self.GATEWAY_ERROR: JobStatus.FAILED,
            self.SCALED_DOWN: JobStatus.TERMINATED,
            self.DONE_BY_RUNNER: JobStatus.DONE,
            self.ABORTED_BY_USER: JobStatus.ABORTED,
            self.TERMINATED_BY_SERVER: JobStatus.TERMINATED,
            self.CONTAINER_EXITED_WITH_ERROR: JobStatus.FAILED,
            self.PORTS_BINDING_FAILED: JobStatus.FAILED,
        }
        return mapping[self]

    def pretty_repr(self) -> str:
        return " ".join(self.value.split("_")).capitalize()


class Requirements(CoreModel):
    # TODO: Make requirements' fields required
    resources: ResourcesSpec
    max_price: Optional[float]
    spot: Optional[bool]

    def pretty_format(self, resources_only: bool = False):
        resources = dict(cpus=self.resources.cpu, memory=self.resources.memory)
        if self.resources.gpu:
            gpu = self.resources.gpu
            resources.update(
                gpu_name=",".join(gpu.name) if gpu.name else None,
                gpu_count=gpu.count,
                gpu_memory=gpu.memory,
                total_gpu_memory=gpu.total_memory,
                compute_capability=gpu.compute_capability,
            )
        if self.resources.disk:
            resources.update(disk_size=self.resources.disk.size)
        res = pretty_resources(**resources)
        if not resources_only:
            if self.spot is not None:
                res += f", {'spot' if self.spot else 'on-demand'}"
            if self.max_price is not None:
                res += f" under ${self.max_price:g} per hour"
        return res


class Gateway(CoreModel):
    gateway_name: Optional[str]
    service_port: int
    hostname: Optional[str]
    public_port: int = 80
    secure: bool = False

    auth: bool = True
    options: dict = {}


<<<<<<< HEAD
class JobSpec(CoreModel):
=======
class JobSpec(BaseModel):
    replica_num: int = 0  # default value for backward compatibility
>>>>>>> d393cf4b
    job_num: int
    job_name: str
    app_specs: Optional[List[AppSpec]]
    commands: List[str]
    env: Dict[str, str]
    home_dir: Optional[str]
    image_name: str
    max_duration: Optional[int]
    registry_auth: Optional[RegistryAuth]
    requirements: Requirements
    retry_policy: RetryPolicy
    working_dir: str


class JobProvisioningData(CoreModel):
    backend: BackendType
    instance_type: InstanceType
    instance_id: str
    hostname: str
    region: str
    price: float
    username: str
    ssh_port: int  # could be different from 22 for some backends
    dockerized: bool  # True if backend starts shim
    ssh_proxy: Optional[SSHConnectionParams]
    backend_data: Optional[str]  # backend-specific data in json


class JobSubmission(CoreModel):
    id: UUID4
    submission_num: int
    submitted_at: datetime
    finished_at: Optional[datetime]
    status: JobStatus
    termination_reason: Optional[JobTerminationReason]
    job_provisioning_data: Optional[JobProvisioningData]

    @property
    def age(self) -> timedelta:
        return common_utils.get_current_datetime() - self.submitted_at

    @property
    def duration(self) -> timedelta:
        end_time = common_utils.get_current_datetime()
        if self.finished_at is not None:
            end_time = self.finished_at
        return end_time - self.submitted_at


class Job(CoreModel):
    job_spec: JobSpec
    job_submissions: List[JobSubmission]


class RunSpec(CoreModel):
    run_name: Optional[str]
    repo_id: str
    repo_data: Annotated[AnyRunRepoData, Field(discriminator="repo_type")]
    repo_code_hash: Optional[str]
    working_dir: str
    configuration_path: str
    configuration: Annotated[AnyRunConfiguration, Field(discriminator="type")]
    profile: Profile
    ssh_key_pub: str


class ServiceModelSpec(CoreModel):
    name: str
    base_url: str
    type: str


class ServiceSpec(CoreModel):
    url: str
    model: Optional[ServiceModelSpec] = None
    options: Dict[str, Any] = {}


class RunStatus(str, Enum):
    PENDING = "pending"
    SUBMITTED = "submitted"
    PROVISIONING = "provisioning"
    RUNNING = "running"
    TERMINATING = "terminating"
    TERMINATED = "terminated"
    FAILED = "failed"
    DONE = "done"

    @classmethod
    def finished_statuses(cls) -> List["RunStatus"]:
        return [cls.TERMINATED, cls.FAILED, cls.DONE]

    def is_finished(self):
        return self in self.finished_statuses()


class Run(CoreModel):
    id: UUID4
    project_name: str
    user: str
    submitted_at: datetime
    status: RunStatus
    termination_reason: Optional[RunTerminationReason]
    run_spec: RunSpec
    jobs: List[Job]
    latest_job_submission: Optional[JobSubmission]
    cost: float = 0
    service: Optional[ServiceSpec] = None


class JobPlan(CoreModel):
    job_spec: JobSpec
    offers: List[InstanceOfferWithAvailability]
    total_offers: int
    max_price: Optional[float]


class RunPlan(CoreModel):
    project_name: str
    user: str
    run_spec: RunSpec
    job_plans: List[JobPlan]


class PoolInstanceOffers(CoreModel):
    pool_name: str
    instances: List[InstanceOfferWithAvailability]


class InstanceStatus(str, Enum):
    PENDING = "pending"
    PROVISIONING = "provisioning"
    IDLE = "idle"
    BUSY = "busy"
    TERMINATING = "terminating"
    TERMINATED = "terminated"

    def is_available(self) -> bool:
        return self in (
            self.IDLE,
            self.BUSY,
        )


def get_policy_map(spot_policy: Optional[SpotPolicy], default: SpotPolicy) -> Optional[bool]:
    """Map profile.spot_policy[SpotPolicy|None] to requirements.spot[bool|None]
    - SpotPolicy.AUTO by default for `dstack run`
    - SpotPolicy.ONDEMAND by default for `dstack pool add`
    """
    if spot_policy is None:
        spot_policy = default
    policy_map = {
        SpotPolicy.AUTO: None,
        SpotPolicy.SPOT: True,
        SpotPolicy.ONDEMAND: False,
    }
    return policy_map[spot_policy]<|MERGE_RESOLUTION|>--- conflicted
+++ resolved
@@ -157,12 +157,8 @@
     options: dict = {}
 
 
-<<<<<<< HEAD
 class JobSpec(CoreModel):
-=======
-class JobSpec(BaseModel):
     replica_num: int = 0  # default value for backward compatibility
->>>>>>> d393cf4b
     job_num: int
     job_name: str
     app_specs: Optional[List[AppSpec]]
