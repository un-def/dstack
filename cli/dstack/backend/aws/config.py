--- conflicted
+++ resolved
@@ -1,3 +1,4 @@
+import json
 import os
 import re
 from pathlib import Path
@@ -30,24 +31,32 @@
 
 
 class AWSConfig(BackendConfig):
-<<<<<<< HEAD
-=======
-    NAME = "aws"
->>>>>>> 370814c9
-
     bucket_name = None
     region_name = None
     profile_name = None
     subnet_id = None
-
-    def __init__(self):
-        super().__init__()
-        self.bucket_name = os.getenv("DSTACK_AWS_S3_BUCKET") or None
+    credentials = None
+
+    def __init__(
+        self,
+        bucket_name: Optional[str] = None,
+        region_name: Optional[str] = None,
+        profile_name: Optional[str] = None,
+        subnet_id: Optional[str] = None,
+        credentials: Optional[Dict] = None,
+    ):
+        self.bucket_name = bucket_name or os.getenv("DSTACK_AWS_S3_BUCKET") or None
         self.region_name = (
-            os.getenv("DSTACK_AWS_REGION") or os.getenv("AWS_DEFAULT_REGION") or None
-        )
-        self.profile_name = os.getenv("DSTACK_AWS_PROFILE") or os.getenv("AWS_PROFILE") or None
-        self.subnet_id = os.getenv("DSTACK_AWS_EC2_SUBNET") or None
+            region_name
+            or os.getenv("DSTACK_AWS_REGION")
+            or os.getenv("AWS_DEFAULT_REGION")
+            or None
+        )
+        self.profile_name = (
+            profile_name or os.getenv("DSTACK_AWS_PROFILE") or os.getenv("AWS_PROFILE") or None
+        )
+        self.subnet_id = subnet_id or os.getenv("DSTACK_AWS_EC2_SUBNET") or None
+        self.credentials = credentials
 
     def load(self, path: Path = get_config_path()):
         if path.exists():
@@ -67,61 +76,77 @@
     def save(self, path: Path = get_config_path()):
         if not path.parent.exists():
             path.parent.mkdir(parents=True)
-        with path.open("w") as f:
-            config_data = {"backend": "aws", "bucket": self.bucket_name}
-            if self.region_name:
-                config_data["region"] = self.region_name
-            if self.profile_name:
-                config_data["profile"] = self.profile_name
-            if self.subnet_id:
-                config_data["subnet"] = self.subnet_id
-            yaml.dump(config_data, f)
+        with path.open("w+") as f:
+            f.write(self.serialize_yaml())
+
+    def serialize(self) -> Dict:
+        config_data = {
+            "backend": "aws",
+            "bucket": self.bucket_name,
+        }
+        if self.region_name:
+            config_data["region"] = self.region_name
+        if self.profile_name:
+            config_data["profile"] = self.profile_name
+        if self.subnet_id:
+            config_data["subnet"] = self.subnet_id
+        return config_data
+
+    def serialize_yaml(self) -> str:
+        return yaml.dump(self.serialize())
+
+    def serialize_json(self) -> str:
+        return json.dumps(self.serialize())
+
+    @classmethod
+    def deserialize(cls, data: Dict) -> Optional["AWSConfig"]:
+        bucket_name = data.get("bucket_name") or data.get("s3_bucket_name")
+        region_name = data.get("region_name")
+        profile_name = data.get("profile_name")
+        subnet_id = data.get("subnet_id") or data.get("ec2_subnet_id") or data.get("subnet")
+        return cls(
+            bucket_name=bucket_name,
+            region_name=region_name,
+            profile_name=profile_name,
+            subnet_id=subnet_id,
+        )
+
+    @classmethod
+    def deserialize_yaml(cls, yaml_content: str) -> Optional["AWSConfig"]:
+        content = yaml.load(yaml_content, yaml.FullLoader)
+        if content is None:
+            return None
+        return cls.deserialize(content)
+
+    @classmethod
+    def deserialize_json(cls, json_content: str) -> Optional["AWSConfig"]:
+        content = json.loads(json_content)
+        if content is None:
+            return None
+        return cls.deserialize(content)
 
 
 class AWSConfigurator(Configurator):
     NAME = "aws"
     config: AWSConfig
 
-    def get_backend_client(self, config: Dict):
-        region_name = config.get("region_name") or config.get("region_name") or "us-east-1"
-        access_key = config.get("access_key") or ""
-        secret_key = config.get("secret_key") or ""
-        try:
-            session = boto3.session.Session(
-                region_name=region_name,
-                aws_access_key_id=access_key,
-                aws_secret_access_key=secret_key,
-            )
-            sts_client = session.client("sts")
-            account_id = sts_client.get_caller_identity()["Account"]
-        except Exception as ex:
-            return None
-        return session
-
-    def get_config(self, config: Dict):
-        aws_config = AWSConfig()
-        aws_config.bucket_name = config.get("bucket_name") or config.get("s3_bucket_name") or ""
-        aws_config.region_name = config.get("region_name") or "us-east-1"
-        aws_config.profile_name = config.get("profile_name") or ""
-        aws_config.subnet_id = config.get("ec2_subnet_id") or config.get("subnet_id") or ""
-        return aws_config
+    def get_config(self, data: Dict) -> Optional[BackendConfig]:
+        return AWSConfig.deserialize(data=data)
 
     def parse_args(self, args: list = []):
         pass
 
-    def configure_hub(self, config: Dict):
+    def configure_hub(self, data: Dict):
         # Step 1: create client and check access
-        region_name = config.get("region_name") or "us-east-1"
-        bucket_name = config.get("s3_bucket_name") or ""
-        subnet_id = config.get("ec2_subnet_id") or ""
-        # profile_name = config.get("profile_name") or ""
-        access_key = config.get("access_key") or ""
-        secret_key = config.get("secret_key") or ""
+        config = AWSConfig.deserialize(data=data)
+
+        access_key = data.get("access_key") or ""
+        secret_key = data.get("secret_key") or ""
 
         try:
             session = boto3.session.Session(
                 # profile_name=profile_name,
-                region_name=region_name,
+                region_name=config.region_name,
                 aws_access_key_id=access_key,
                 aws_secret_access_key=secret_key,
             )
@@ -130,20 +155,20 @@
         if session is None:
             return AWSHubValues()
         hub_values = AWSHubValues()
-        hub_values.region_name = HubElement(selected=region_name)
+        hub_values.region_name = HubElement(selected=config.region_name)
         for r in regions:
             hub_values.region_name.values.append(HubElementValue(value=r[1], label=r[0]))
         # Step 2: get bucket list
         try:
             _s3 = session.client("s3")
             response = _s3.list_buckets()
-            hub_values.s3_bucket_name = HubElement(selected=bucket_name)
+            hub_values.s3_bucket_name = HubElement(selected=config.bucket_name)
             for bucket in response["Buckets"]:
                 hub_values.s3_bucket_name.values.append(
                     HubElementValue(
                         name=bucket["Name"],
                         created=bucket["CreationDate"].strftime("%d.%m.%Y %H:%M:%S"),
-                        region=region_name,
+                        region=config.region_name,
                     )
                 )
         except Exception as ex:
@@ -152,7 +177,7 @@
         try:
             _ec2 = session.client("ec2")
             response = _ec2.describe_subnets()
-            hub_values.ec2_subnet_id = HubElement(selected=subnet_id)
+            hub_values.ec2_subnet_id = HubElement(selected=config.subnet_id)
             for subnet in response["Subnets"]:
                 hub_values.ec2_subnet_id.values.append(
                     HubElementValue(
@@ -192,8 +217,8 @@
         if self.config.region_name != default_region_name:
             default_bucket_name = None
             default_subnet_id = None
-        self.config.bucket_name = self.ask_bucket(default_bucket_name, default_subnet_id)
-        self.config.subnet_id = self.ask_subnet(default_subnet_id)
+        self.config.bucket_name = self._ask_bucket(default_bucket_name, default_subnet_id)
+        self.config.subnet_id = self._ask_subnet(default_subnet_id)
         self.config.save()
         print(f"[grey58]OK[/]")
 
@@ -275,7 +300,7 @@
             profile_name = None
         return profile_name
 
-    def ask_bucket(self, default_bucket_name: Optional[str], default_subnet_id: Optional[str]):
+    def _ask_bucket(self, default_bucket_name: Optional[str], default_subnet_id: Optional[str]):
         bucket_options = []
         if not default_bucket_name:
             try:
@@ -303,7 +328,6 @@
                 menu_cursor_style=["fg_red", "bold"],
                 menu_highlight_style=["fg_red", "bold"],
                 search_highlight_style=["fg_purple"],
-                raise_error_on_interrupt=True,
             )
             bucket_index = bucket_menu.show()
             bucket_title = bucket_options[bucket_index].replace("[", "\\[")
@@ -314,11 +338,11 @@
             if self.validate_bucket(default_bucket_name):
                 return default_bucket_name
             else:
-                return self.ask_bucket(default_bucket_name, default_subnet_id)
-        else:
-            return self.ask_bucket_name(default_bucket_name, default_subnet_id)
-
-    def ask_bucket_name(
+                return self._ask_bucket(default_bucket_name, default_subnet_id)
+        else:
+            return self._ask_bucket_name(default_bucket_name, default_subnet_id)
+
+    def _ask_bucket_name(
         self, default_bucket_name: Optional[str], default_subnet_id: Optional[str]
     ):
         bucket_name = Prompt.ask(
@@ -332,16 +356,16 @@
             if self.validate_bucket(bucket_name):
                 return bucket_name
             else:
-                return self.ask_bucket(default_bucket_name, default_subnet_id)
+                return self._ask_bucket(default_bucket_name, default_subnet_id)
         else:
             print(
                 "[red bold]✗[/red bold] [red]Bucket name is not valid. "
                 "Check naming rules: "
                 "https://docs.aws.amazon.com/AmazonS3/latest/userguide/bucketnamingrules.html[/red]"
             )
-            return self.ask_bucket_name(default_bucket_name, default_subnet_id)
-
-    def ask_subnet(self, default_subnet_id: Optional[str]) -> Optional[str]:
+            return self._ask_bucket_name(default_bucket_name, default_subnet_id)
+
+    def _ask_subnet(self, default_subnet_id: Optional[str]) -> Optional[str]:
         try:
             my_session = boto3.session.Session(
                 profile_name=self.config.profile_name, region_name=self.config.region_name
@@ -349,7 +373,7 @@
             ec2_client = my_session.client("ec2")
             subnets_response = ec2_client.describe_subnets()
         except Exception:
-            return self.ask_subnet_id(default_subnet_id)
+            return self._ask_subnet_id(default_subnet_id)
         existing_subnets = [s["SubnetId"] for s in subnets_response["Subnets"]]
         subnet_options = ["Default [no preference]"]
         subnet_options.extend(
@@ -367,7 +391,7 @@
         return choice
 
     @staticmethod
-    def ask_subnet_id(default_subnet_id: Optional[str]) -> Optional[str]:
+    def _ask_subnet_id(default_subnet_id: Optional[str]) -> Optional[str]:
         subnet_id = Prompt.ask(
             "[sea_green3 bold]?[/sea_green3 bold] [bold]Enter EC2 subnet ID[/bold]",
             default=default_subnet_id or "no preference",
