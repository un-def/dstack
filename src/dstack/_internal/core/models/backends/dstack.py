--- conflicted
+++ resolved
@@ -1,9 +1,5 @@
-<<<<<<< HEAD
-=======
 from typing import List
 
-from pydantic import BaseModel
->>>>>>> d393cf4b
 from typing_extensions import Literal
 
 from dstack._internal.core.models.common import CoreModel
@@ -14,7 +10,7 @@
     base_backends: List[str]
 
 
-class DstackBaseBackendConfigInfo(BaseModel):
+class DstackBaseBackendConfigInfo(CoreModel):
     type: str
 
 
