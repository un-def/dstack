from datetime import datetime
from typing import List, Optional
from uuid import UUID

from dstack._internal.core.models.common import CoreModel
from dstack._internal.core.models.instances import SSHKey
from dstack._internal.core.models.profiles import Profile
from dstack._internal.core.models.resources import ResourcesSpec
from dstack._internal.core.models.runs import Requirements, RunSpec


class ListRunsRequest(CoreModel):
    project_name: Optional[str]
    repo_id: Optional[str]
    username: Optional[str]
    only_active: bool = False
    prev_submitted_at: Optional[datetime]
    prev_run_id: Optional[UUID]
    limit: int = 1000


class GetRunRequest(CoreModel):
    run_name: str


class GetRunPlanRequest(CoreModel):
    run_spec: RunSpec


class GetOffersRequest(CoreModel):
    profile: Profile
    requirements: Requirements


<<<<<<< HEAD
class CreateInstanceRequest(CoreModel):
    pool_name: str
=======
class CreateInstanceRequest(BaseModel):
>>>>>>> d393cf4b
    profile: Profile
    requirements: Requirements
    ssh_key: SSHKey


class AddRemoteInstanceRequest(CoreModel):
    instance_name: Optional[str]
    host: str
    port: str
    resources: ResourcesSpec
    profile: Profile


class SubmitRunRequest(CoreModel):
    run_spec: RunSpec


class StopRunsRequest(CoreModel):
    runs_names: List[str]
    abort: bool


class DeleteRunsRequest(CoreModel):
    runs_names: List[str]<|MERGE_RESOLUTION|>--- conflicted
+++ resolved
@@ -32,12 +32,7 @@
     requirements: Requirements
 
 
-<<<<<<< HEAD
 class CreateInstanceRequest(CoreModel):
-    pool_name: str
-=======
-class CreateInstanceRequest(BaseModel):
->>>>>>> d393cf4b
     profile: Profile
     requirements: Requirements
     ssh_key: SSHKey
