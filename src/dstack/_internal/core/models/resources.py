from typing import Any, Dict, Generic, List, Optional, Tuple, TypeVar, Union

from pydantic import Field, root_validator, validator
from pydantic.generics import GenericModel
from typing_extensions import Annotated

from dstack._internal.core.models.common import CoreModel

T = TypeVar("T", bound=Union[int, float])


class Range(GenericModel, Generic[T]):
    min: Optional[T]
    max: Optional[T]

    class Config:
        extra = "forbid"

    @classmethod
    def __get_validators__(cls):
        yield cls._parse
        yield cls.validate

    @classmethod
    def _parse(cls, v: Any) -> Any:
        if isinstance(v, str) and ".." in v:
            v = v.replace(" ", "")
            min, max = v.split("..")
            return dict(min=min or None, max=max or None)
        if isinstance(v, (str, int, float)):
            return dict(min=v, max=v)
        return v

    @root_validator()
    def _post_validate(cls, values):
        min = values.get("min")
        max = values.get("max")

        if min is None and max is None:
            raise ValueError("Invalid empty range: ..")
        if min is not None and max is not None and min > max:
            raise ValueError(f"Invalid range order: {min}..{max}")
        return values

    def __str__(self) -> str:
        min = self.min if self.min is not None else ""
        max = self.max if self.max is not None else ""
        if min == max:
            return str(min)
        return f"{min}..{max}"


class Memory(float):
    """
    Memory size in gigabytes as a float number. Supported units: MB, GB, TB.
    """

    @classmethod
    def __get_validators__(cls):
        yield cls.parse

    @classmethod
    def parse(cls, v: Any) -> "Memory":
        if isinstance(v, (float, int)):
            return cls(v)
        if isinstance(v, str):
            v = v.replace(" ", "").lower()
            if v.endswith("tb"):
                return cls(float(v[:-2]) * 1024)
            if v.endswith("gb"):
                return cls(v[:-2])
            if v.endswith("mb"):
                return cls(float(v[:-2]) / 1024)
            return cls(v)
        raise ValueError(f"Invalid memory size: {v}")

    def __repr__(self):
        return f"{self:g}GB"


class ComputeCapability(Tuple[int, int]):
    @classmethod
    def __get_validators__(cls):
        yield cls.validate

    @classmethod
    def validate(cls, v: Any) -> Tuple[int, int]:
        if isinstance(v, float):
            v = str(v)
        if isinstance(v, str):
            v = v.strip().split(".")
        if isinstance(v, (tuple, list)):
            if len(v) != 2:
                raise ValueError(f"Invalid compute capability: {v}")
            return int(v[0]), int(v[1])
        raise ValueError(f"Invalid compute capability: {v}")

    def __str__(self):
        return f"{self[0]}.{self[1]}"


DEFAULT_CPU_COUNT = Range[int](min=2)
DEFAULT_MEMORY_SIZE = Range[Memory](min=Memory.parse("8GB"))
DEFAULT_GPU_COUNT = Range[int](min=1, max=1)


class GPUSpec(CoreModel):
    """
    The GPU spec

    Attributes:
        name (Optional[List[str]]): The name of the GPU (e.g., `"A100"` or `"H100"`)
        count (Optional[Range[int]]): The number of GPUs
        memory (Optional[Range[Memory]]): The size of a single GPU memory (e.g., `"16GB"`)
        total_memory (Optional[Range[Memory]]): The total size of all GPUs memory (e.g., `"32GB"`)
        compute_capability (Optional[float]): The minimum compute capability of the GPU (e.g., `7.5`)
    """

    name: Optional[List[str]] = None
    count: Range[int] = DEFAULT_GPU_COUNT
    memory: Optional[Range[Memory]] = None
    total_memory: Optional[Range[Memory]] = None
    compute_capability: Optional[ComputeCapability] = None

    @classmethod
    def __get_validators__(cls):
        yield cls.parse
        yield cls.validate

    @classmethod
    def parse(cls, v: Any) -> Any:
        if isinstance(v, int):
            v = str(v)
        if isinstance(v, str):
            tokens = v.replace(" ", "").split(":")
            spec = {}
            for token in tokens:
                if not token:
                    raise ValueError(f"GPU spec contains empty token: {v}")
                elif token[0].isalpha():  # GPU name is always starts with a letter
                    if "name" in spec:
                        raise ValueError(f"GPU spec name conflict: {v}")
                    spec["name"] = token.split(",")
                    if any(not name for name in spec["name"]):
                        raise ValueError(f"GPU name can not be empty: {v}")
                elif any(c.isalpha() for c in token):  # memory must have a unit
                    if "memory" in spec:
                        raise ValueError(f"GPU spec memory conflict: {v}")
                    spec["memory"] = token
                else:  # count otherwise
                    if "count" in spec:
                        raise ValueError(f"GPU spec count conflict: {v}")
                    spec["count"] = token
            return spec
        return v

    @validator("name", pre=True)
    def _validate_name(cls, v: Any) -> Any:
        if v is not None and not isinstance(v, list):
            return [v]
        return v


class DiskSpec(CoreModel):
    """
    The disk spec

    Attributes:
        size (Range[Memory]): The size of the disk (e.g., `"100GB"`)
    """

    size: Range[Memory]

    @classmethod
    def __get_validators__(cls):
        yield cls._parse
        yield cls.validate

    @classmethod
    def _parse(cls, v: Any) -> Any:
        if isinstance(v, (str, int, float)):
            return {"size": v}
        return v


class ResourcesSpec(CoreModel):
    """
    The minimum resources requirements for the run.

    Attributes:
        cpu (Optional[Range[int]]): The number of CPUs
        memory (Optional[Range[Memory]]): The size of RAM memory (e.g., `"16GB"`)
        gpu (Optional[GPUSpec]): The GPU spec
        shm_size (Optional[Range[Memory]]): The size of shared memory (e.g., `"8GB"`). If you are using parallel communicating processes (e.g., dataloaders in PyTorch), you may need to configure this.
        disk (Optional[DiskSpec]): The disk spec
    """

    class Config:
        @staticmethod
        def schema_extra(schema: Dict[str, Any]):
            schema.clear()
            # replace strict schema with a more permissive one
            ref_template = "#/definitions/ResourcesSpec/definitions/{model}"
            for field, value in ResourcesSpecSchema.schema(ref_template=ref_template).items():
                schema[field] = value

    cpu: Range[int] = DEFAULT_CPU_COUNT
    memory: Range[Memory] = DEFAULT_MEMORY_SIZE
    shm_size: Optional[Memory] = None
    gpu: Optional[GPUSpec] = None
    disk: Optional[DiskSpec] = None


IntRangeLike = Union[Range[Union[int, str]], int, str]
MemoryRangeLike = Union[Range[Union[Memory, float, int, str]], float, int, str]
MemoryLike = Union[Memory, float, int, str]
GPULike = Union[GPUSpec, "GPUSpecSchema", int, str]
DiskLike = Union[DiskSpec, "DiskSpecSchema", float, int, str]
ComputeCapabilityLike = Union[ComputeCapability, float, str]


class GPUSpecSchema(CoreModel):
    name: Annotated[
        Optional[Union[List[str], str]], Field(description="The GPU name or list of names")
    ] = None
    count: Annotated[IntRangeLike, Field(description="The number of GPUs")] = DEFAULT_GPU_COUNT
    memory: Annotated[
        Optional[MemoryRangeLike],
        Field(description="The VRAM size (e.g., 16GB)"),
    ] = None
    total_memory: Annotated[
        Optional[MemoryRangeLike],
        Field(description="The total VRAM size (e.g., 32GB)"),
    ] = None
    compute_capability: Annotated[
        Optional[ComputeCapabilityLike],
        Field(description="The minimum compute capability of the GPU (e.g., 7.5)"),
    ] = None


class DiskSpecSchema(CoreModel):
    size: Annotated[MemoryRangeLike, Field(description="The disk size (e.g., 100GB)")]


<<<<<<< HEAD
class ResourcesSpecSchema(CoreModel):
    cpu: Annotated[
        Optional[IntRangeLike], Field(description="The number of CPU cores")
    ] = DEFAULT_CPU_COUNT
=======
class ResourcesSpecSchema(ForbidExtra):
    cpu: Annotated[Optional[IntRangeLike], Field(description="The number of CPU cores")] = (
        DEFAULT_CPU_COUNT
    )
>>>>>>> d393cf4b
    memory: Annotated[
        Optional[MemoryRangeLike],
        Field(description="The RAM size (e.g., 8GB)"),
    ] = DEFAULT_MEMORY_SIZE
    shm_size: Annotated[
        Optional[MemoryLike],
        Field(
            description="The size of shared memory (e.g., 8GB). "
            "If you are using parallel communicating processes (e.g., dataloaders in PyTorch), "
            "you may need to configure this."
        ),
    ] = None
    gpu: Annotated[Optional[GPULike], Field(description="The GPU resources")] = None
    disk: Annotated[Optional[DiskLike], Field(description="The disk resources")] = None<|MERGE_RESOLUTION|>--- conflicted
+++ resolved
@@ -242,17 +242,10 @@
     size: Annotated[MemoryRangeLike, Field(description="The disk size (e.g., 100GB)")]
 
 
-<<<<<<< HEAD
 class ResourcesSpecSchema(CoreModel):
-    cpu: Annotated[
-        Optional[IntRangeLike], Field(description="The number of CPU cores")
-    ] = DEFAULT_CPU_COUNT
-=======
-class ResourcesSpecSchema(ForbidExtra):
     cpu: Annotated[Optional[IntRangeLike], Field(description="The number of CPU cores")] = (
         DEFAULT_CPU_COUNT
     )
->>>>>>> d393cf4b
     memory: Annotated[
         Optional[MemoryRangeLike],
         Field(description="The RAM size (e.g., 8GB)"),
